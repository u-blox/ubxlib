--- conflicted
+++ resolved
@@ -349,26 +349,6 @@
         switch (pConnection->type) {
 
             case U_SHORT_RANGE_CONNECTION_TYPE_BT:
-<<<<<<< HEAD
-                if (gEdmStream.pBtDataCallback != NULL) {
-                    gEdmStream.pBtDataCallback(gEdmStream.handle, pDataEvent->channel, pDataEvent->pBufList,
-                                               gEdmStream.pBtDataCallbackParam);
-                }
-                break;
-
-            case U_SHORT_RANGE_CONNECTION_TYPE_IP:
-                if (gEdmStream.pIpDataCallback != NULL) {
-                    gEdmStream.pIpDataCallback(gEdmStream.handle, pDataEvent->channel, pDataEvent->pBufList,
-                                               gEdmStream.pIpDataCallbackParam);
-                }
-                break;
-
-            case U_SHORT_RANGE_CONNECTION_TYPE_MQTT:
-                if (gEdmStream.pMqttDataCallback != NULL) {
-                    gEdmStream.pMqttDataCallback(gEdmStream.handle, pDataEvent->channel, pDataEvent->pBufList,
-                                                 gEdmStream.pMqttDataCallbackParam);
-                }
-=======
                 pDataCallback = gEdmStream.pBtDataCallback;
                 pCallbackParam = gEdmStream.pBtDataCallbackParam;
                 break;
@@ -381,7 +361,6 @@
             case U_SHORT_RANGE_CONNECTION_TYPE_MQTT:
                 pDataCallback = gEdmStream.pMqttDataCallback;
                 pCallbackParam = gEdmStream.pMqttDataCallbackParam;
->>>>>>> 5ec61b00
                 break;
 
             case U_SHORT_RANGE_CONNECTION_TYPE_INVALID:
@@ -396,8 +375,8 @@
         U_PORT_MUTEX_UNLOCK(gMutex);
         //lint -e(1773) Suppress "attempt to cast away const"
         //lint -esym(613, pDataCallback) Suppress possible use of NULL pointer - come on Lint...
-        pDataCallback(edmStreamHandle, pDataEvent->channel, pDataEvent->length,
-                      pDataEvent->pData, (void *)pCallbackParam);
+        pDataCallback(edmStreamHandle, pDataEvent->channel, pDataEvent->pBufList,
+                      (void *)pCallbackParam);
         U_PORT_MUTEX_LOCK(gMutex);
     }
 
