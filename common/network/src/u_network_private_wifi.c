--- conflicted
+++ resolved
@@ -550,13 +550,8 @@
         if (!queueHandle) {
             errorCode = uPortQueueCreate(2, sizeof(uStatusMessage_t), &queueHandle);
             if (errorCode == 0) {
-<<<<<<< HEAD
                 pDevInstance->pNetworkPrivate = queueHandle;
-                errorCode = uWifiNetSetConnectionStatusCallback(devHandle, wifiConnectionCallback, NULL);
-=======
-                devInstance->pNetworkPrivate = queHandle;
                 errorCode = uWifiSetConnectionStatusCallback(devHandle, wifiConnectionCallback, NULL);
->>>>>>> 7608e8af
                 if (errorCode == 0) {
                     errorCode = uWifiSetNetworkStatusCallback(devHandle, wifiNetworkStatusCallback, NULL);
                 }
@@ -592,11 +587,7 @@
                 uNetworkPrivateChangeStateWifi(devHandle, pCfg, false);
             }
 
-<<<<<<< HEAD
-            uWifiNetSetNetworkStatusCallback(queueHandle, NULL, NULL);
-=======
-            uWifiSetNetworkStatusCallback(queHandle, NULL, NULL);
->>>>>>> 7608e8af
+            uWifiSetNetworkStatusCallback(queueHandle, NULL, NULL);
         }
     } else {
         if (queueHandle) {
@@ -616,15 +607,9 @@
                 errorCode = (int32_t)U_ERROR_COMMON_SUCCESS;
             }
             if (errorCode == 0) {
-<<<<<<< HEAD
-                uWifiNetSetConnectionStatusCallback(devHandle, NULL, NULL);
+                uWifiSetConnectionStatusCallback(devHandle, NULL, NULL);
                 uPortQueueDelete(queueHandle);
                 pDevInstance->pNetworkPrivate = NULL;
-=======
-                uWifiSetConnectionStatusCallback(devHandle, NULL, NULL);
-                uPortQueueDelete(queHandle);
-                devInstance->pNetworkPrivate = NULL;
->>>>>>> 7608e8af
             }
         } else {
             errorCode = (int32_t)U_ERROR_COMMON_INVALID_PARAMETER;
