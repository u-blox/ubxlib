# This CMake file will select the ubxlib source and include directories
# to include in the Zephyr application based on Kconfig. Use menuconfig
# to view the available options.
#
# TODO: Instead of compiling the files directly with the app this cmake
#       file should create an ubxlib library instead.
if(CONFIG_UBXLIB)

get_filename_component(UBXLIB_BASE ../../../ ABSOLUTE)
set(ENV{UBXLIB_BASE} ${UBXLIB_BASE})

# Add environment variables passed-in via U_FLAGS
if (DEFINED ENV{U_FLAGS})
    separate_arguments(U_FLAGS NATIVE_COMMAND "$ENV{U_FLAGS}")
    target_compile_options(app PRIVATE ${U_FLAGS})
    message("ubxlib: added ${U_FLAGS} due to environment variable U_FLAGS.")
endif()

# Set the features for ubxlib.cmake
list(APPEND UBXLIB_FEATURES u_lib)
if (CONFIG_UBXLIB_SHORTRANGE)
    list(APPEND UBXLIB_FEATURES short_range)
endif()
if (CONFIG_UBXLIB_CELL)
    list(APPEND UBXLIB_FEATURES cell)
endif()
if (CONFIG_UBXLIB_GNSS)
    list(APPEND UBXLIB_FEATURES gnss)
endif()

# From this line we will get back:
# - UBXLIB_SRC
# - UBXLIB_INC
# - UBXLIB_PRIVATE_INC
# - UBXLIB_TEST_SRC
# - UBXLIB_TEST_INC
include(${UBXLIB_BASE}/port/ubxlib.cmake)

# Set ubxlib source files
target_sources(app PRIVATE
    ${UBXLIB_SRC}
    src/u_port.c
    src/u_port_debug.c
    src/u_port_os.c
    src/u_port_gpio.c
    src/u_port_uart.c
    src/u_port_i2c.c
    src/u_port_spi.c
    src/u_port_private.c
    ${UBXLIB_BASE}/port/clib/u_port_clib_mktime64.c
    ${UBXLIB_BASE}/port/platform/common/mbedtls/u_port_crypto.c
)

if (CONFIG_UBXLIB_OPEN_CPU_BLE)
    target_sources(app PRIVATE src/u_port_gatt.c)
endif()

# Set the include directories
zephyr_include_directories(
    ${UBXLIB_INC}
    ${UBXLIB_PRIVATE_INC}
    cfg
    src
    ${UBXLIB_BASE}/port/clib
    ${ZEPHYR_BASE}/include/zephyr
)

# Add test source & include dirs if selected
if (CONFIG_UBXLIB_TEST)
    target_compile_definitions(app PRIVATE UNITY_INCLUDE_CONFIG_H)

    target_sources(app PRIVATE
        ${UBXLIB_TEST_SRC}
    )

    zephyr_include_directories(
        ${UBXLIB_PRIVATE_INC}
        ${UBXLIB_TEST_INC}
    )

<<<<<<< HEAD
# west clones unity for us, but it's posible that west update hasn't been run yet
if (EXISTS "${ZEPHYR_BASE}/../modules/test/cmock/vendor/unity")
    target_sources(app PRIVATE
        ${ZEPHYR_BASE}/../modules/test/cmock/vendor/unity/src/unity.c
    )
    zephyr_include_directories(
        ${ZEPHYR_BASE}/../modules/test/cmock/vendor/unity/src
    )
endif()

=======
    # we need to build https://github.com/ThrowTheSwitch/unity
    # Path resolution order:
    # 1. environment variable UNITY_PATH
    # 2. if ubxlib is imported by zephyr west, it will be at
    #    ${ZEPHYR_BASE}/../modules/test/cmock/vendor/unity
    # 3. if the nRF Connect SDK is inside our workspace, it will be at
    #    ${ZEPHYR_BASE}/../test/cmock/vendor/unity
    # 4. otherwise the platform itself must build and include it
    if (DEFINED ENV{UNITY_PATH})
        set(UNITY_PATH ENV{UNITY_PATH})
    elseif (EXISTS "${ZEPHYR_BASE}/../modules/test/cmock/vendor/unity")
        # this is the location if west fetched unity for us
        set(UNITY_PATH "${ZEPHYR_BASE}/../modules/test/cmock/vendor/unity")
    elseif (EXISTS "${ZEPHYR_BASE}/../test/cmock/vendor/unity")
        #this is where the nRF Connect SDK puts unity
        set(UNITY_PATH "${ZEPHYR_BASE}/../test/cmock/vendor/unity")
    endif()

    if (DEFINED UNITY_PATH)
        message("Unity from ${UNITY_PATH} will be used")
        target_sources(app PRIVATE
            ${UNITY_PATH}/src/unity.c
        )
        zephyr_include_directories(
            ${UNITY_PATH}/src
        )
    else()
        message("Assuming that the platform will bring in Unity")
    endif()
>>>>>>> 37ac62b0
endif()

if (CONFIG_MINIMAL_LIBC)
    target_sources(app PRIVATE
        ${UBXLIB_BASE}/port/clib/u_port_clib_isblank.c
        ${UBXLIB_BASE}/port/clib/u_port_clib_mktime.c
        ${UBXLIB_BASE}/port/clib/u_port_setjmp.S
        src/u_port_clib.c
    )
endif()

if (CONFIG_UBXLIB_EDM_STREAM_DEBUG)
    target_compile_definitions(app PRIVATE U_CFG_SHORT_RANGE_EDM_STREAM_DEBUG)
endif()

if (CONFIG_UBXLIB_EDM_STREAM_DEBUG_COLOR)
    target_compile_definitions(app PRIVATE U_CFG_SHORT_RANGE_EDM_STREAM_DEBUG_COLOR)
endif()

if (CONFIG_UBXLIB_EDM_STREAM_DEBUG_DUMP_DATA)
    target_compile_definitions(app PRIVATE U_CFG_SHORT_RANGE_EDM_STREAM_DEBUG_DUMP_DATA)
endif()

endif() #CONFIG_UBXLIB<|MERGE_RESOLUTION|>--- conflicted
+++ resolved
@@ -78,18 +78,6 @@
         ${UBXLIB_TEST_INC}
     )
 
-<<<<<<< HEAD
-# west clones unity for us, but it's posible that west update hasn't been run yet
-if (EXISTS "${ZEPHYR_BASE}/../modules/test/cmock/vendor/unity")
-    target_sources(app PRIVATE
-        ${ZEPHYR_BASE}/../modules/test/cmock/vendor/unity/src/unity.c
-    )
-    zephyr_include_directories(
-        ${ZEPHYR_BASE}/../modules/test/cmock/vendor/unity/src
-    )
-endif()
-
-=======
     # we need to build https://github.com/ThrowTheSwitch/unity
     # Path resolution order:
     # 1. environment variable UNITY_PATH
@@ -119,7 +107,6 @@
     else()
         message("Assuming that the platform will bring in Unity")
     endif()
->>>>>>> 37ac62b0
 endif()
 
 if (CONFIG_MINIMAL_LIBC)
