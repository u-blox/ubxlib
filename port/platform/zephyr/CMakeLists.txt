# This CMake file will select the ubxlib source and include directories
# to include in the Zephyr application based on Kconfig. Use menuconfig
# to view the available options.
#
# TODO: Instead of compiling the files directly with the app this cmake
#       file should create an ubxlib library instead.
if(CONFIG_UBXLIB)

get_filename_component(UBXLIB_BASE ../../../ ABSOLUTE)
set(ENV{UBXLIB_BASE} ${UBXLIB_BASE})

# Add environment variables passed-in via U_FLAGS
if (DEFINED ENV{U_FLAGS})
    separate_arguments(U_FLAGS NATIVE_COMMAND "$ENV{U_FLAGS}")
    target_compile_options(app PRIVATE ${U_FLAGS})
    message("ubxlib: added ${U_FLAGS} due to environment variable U_FLAGS.")
endif()

# Set the features for ubxlib.cmake
list(APPEND UBXLIB_FEATURES u_lib)
if (CONFIG_UBXLIB_SHORTRANGE)
    list(APPEND UBXLIB_FEATURES short_range)
endif()
if (CONFIG_UBXLIB_CELL)
    list(APPEND UBXLIB_FEATURES cell)
endif()
if (CONFIG_UBXLIB_GNSS)
    list(APPEND UBXLIB_FEATURES gnss)
endif()

# From this line we will get back:
# - UBXLIB_SRC
# - UBXLIB_INC
# - UBXLIB_PRIVATE_INC
# - UBXLIB_TEST_SRC
# - UBXLIB_TEST_INC
include(${UBXLIB_BASE}/port/ubxlib.cmake)

# Set ubxlib source files
target_sources(app PRIVATE
    ${UBXLIB_SRC}
    src/u_port.c
    src/u_port_debug.c
    src/u_port_os.c
    src/u_port_gpio.c
    src/u_port_uart.c
    src/u_port_i2c.c
    src/u_port_spi.c
    src/u_port_private.c
    ${UBXLIB_BASE}/port/clib/u_port_clib_mktime64.c
    ${UBXLIB_BASE}/port/platform/common/mbedtls/u_port_crypto.c
)

if (CONFIG_UBXLIB_OPEN_CPU_BLE)
    target_sources(app PRIVATE src/u_port_gatt.c)
endif()

# Set the include directories
zephyr_include_directories(
    ${UBXLIB_INC}
    ${UBXLIB_PRIVATE_INC}
    cfg
    src
    ${UBXLIB_BASE}/port/clib
    ${ZEPHYR_BASE}/include/zephyr
)

# Add test source & include dirs if selected
if (CONFIG_UBXLIB_TEST)
    target_compile_definitions(app PRIVATE UNITY_INCLUDE_CONFIG_H)

    target_sources(app PRIVATE
        ${UBXLIB_TEST_SRC}
    )

    zephyr_include_directories(
        ${UBXLIB_PRIVATE_INC}
        ${UBXLIB_TEST_INC}
    )

    # we need to build https://github.com/ThrowTheSwitch/unity
    # Path resolution order:
    # 1. environment variable UNITY_PATH
    # 2. if ubxlib is imported by zephyr west, it will be at
    #    ${ZEPHYR_BASE}/../modules/test/cmock/vendor/unity
    # 3. if the nRF Connect SDK is inside our workspace, it will be at
    #    ${ZEPHYR_BASE}/../test/cmock/vendor/unity
    # 4. otherwise the platform itself must build and include it
<<<<<<< HEAD
    if (DEFINED ENV{UNITY_PATH})
        set(UNITY_PATH ENV{UNITY_PATH})
    elseif (EXISTS "${ZEPHYR_BASE}/../modules/test/cmock/vendor/unity")
        # this is the location if west fetched unity for us
        set(UNITY_PATH "${ZEPHYR_BASE}/../modules/test/cmock/vendor/unity")
=======
    if (DEFINED $ENV{UNITY_PATH})
        set(UNITY_PATH $ENV{UNITY_PATH})
    elseif (EXISTS "${ZEPHYR_BASE}/../modules/test/unity")
        # this is the location if west fetched unity for us
        set(UNITY_PATH "${ZEPHYR_BASE}/../modules/test/unity")
>>>>>>> 1cdaba94
    elseif (EXISTS "${ZEPHYR_BASE}/../test/cmock/vendor/unity")
        #this is where the nRF Connect SDK puts unity
        set(UNITY_PATH "${ZEPHYR_BASE}/../test/cmock/vendor/unity")
    endif()

    if (DEFINED UNITY_PATH)
        message("Unity from ${UNITY_PATH} will be used")
        target_sources(app PRIVATE
            ${UNITY_PATH}/src/unity.c
        )
        zephyr_include_directories(
            ${UNITY_PATH}/src
        )
    else()
        message("Assuming that the platform will bring in Unity")
    endif()
endif()

if (CONFIG_MINIMAL_LIBC)
    target_sources(app PRIVATE
        ${UBXLIB_BASE}/port/clib/u_port_clib_isblank.c
        ${UBXLIB_BASE}/port/clib/u_port_clib_mktime.c
        ${UBXLIB_BASE}/port/clib/u_port_setjmp.S
        src/u_port_clib.c
    )
endif()

if (CONFIG_UBXLIB_EDM_STREAM_DEBUG)
    target_compile_definitions(app PRIVATE U_CFG_SHORT_RANGE_EDM_STREAM_DEBUG)
endif()

if (CONFIG_UBXLIB_EDM_STREAM_DEBUG_COLOR)
    target_compile_definitions(app PRIVATE U_CFG_SHORT_RANGE_EDM_STREAM_DEBUG_COLOR)
endif()

if (CONFIG_UBXLIB_EDM_STREAM_DEBUG_DUMP_DATA)
    target_compile_definitions(app PRIVATE U_CFG_SHORT_RANGE_EDM_STREAM_DEBUG_DUMP_DATA)
endif()

endif() #CONFIG_UBXLIB<|MERGE_RESOLUTION|>--- conflicted
+++ resolved
@@ -86,19 +86,11 @@
     # 3. if the nRF Connect SDK is inside our workspace, it will be at
     #    ${ZEPHYR_BASE}/../test/cmock/vendor/unity
     # 4. otherwise the platform itself must build and include it
-<<<<<<< HEAD
-    if (DEFINED ENV{UNITY_PATH})
-        set(UNITY_PATH ENV{UNITY_PATH})
-    elseif (EXISTS "${ZEPHYR_BASE}/../modules/test/cmock/vendor/unity")
-        # this is the location if west fetched unity for us
-        set(UNITY_PATH "${ZEPHYR_BASE}/../modules/test/cmock/vendor/unity")
-=======
     if (DEFINED $ENV{UNITY_PATH})
         set(UNITY_PATH $ENV{UNITY_PATH})
     elseif (EXISTS "${ZEPHYR_BASE}/../modules/test/unity")
         # this is the location if west fetched unity for us
         set(UNITY_PATH "${ZEPHYR_BASE}/../modules/test/unity")
->>>>>>> 1cdaba94
     elseif (EXISTS "${ZEPHYR_BASE}/../test/cmock/vendor/unity")
         #this is where the nRF Connect SDK puts unity
         set(UNITY_PATH "${ZEPHYR_BASE}/../test/cmock/vendor/unity")
